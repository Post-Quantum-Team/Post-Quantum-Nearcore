--- conflicted
+++ resolved
@@ -1,41 +1,29 @@
+use std::cmp::Ordering;
 use std::collections::{HashMap, HashSet};
 use std::convert::TryFrom;
 use std::sync::{Arc, RwLock};
 
+use borsh::{BorshDeserialize, BorshSerialize};
 use chrono::Utc;
 
-<<<<<<< HEAD
-use near_primitives::crypto::signature::{verify, PublicKey, Signature};
-use near_primitives::crypto::signer::InMemorySigner;
-use near_primitives::hash::{hash, hash_struct, CryptoHash};
+use near_crypto::{InMemorySigner, KeyType, PublicKey, SecretKey, Signature};
+use near_primitives::account::Account;
+use near_primitives::hash::{hash, CryptoHash};
 use near_primitives::merkle::merklize;
-use near_primitives::rpc::{AccountViewCallResult, QueryResponse};
+use near_primitives::receipt::Receipt;
 use near_primitives::serialize::{to_base, Decode, Encode};
 use near_primitives::sharding::ShardChunkHeader;
-use near_primitives::test_utils::get_public_key_from_seed;
-use near_primitives::transaction::ReceiptBody::NewCall;
-use near_primitives::transaction::TransactionBody::SendMoney;
-use near_primitives::transaction::{
-    AsyncCall, ReceiptTransaction, SignedTransaction, TransactionResult, TransactionStatus,
-};
-use near_primitives::types::{
-    AccountId, Balance, BlockIndex, EpochId, GasUsage, MerkleHash, Nonce, ShardId, ValidatorStake,
-};
-use near_store::test_utils::create_test_store;
-use near_store::{Store, StoreUpdate, Trie, TrieChanges, WrappedTrieChanges, COL_BLOCK_HEADER};
-=======
-use near_crypto::{InMemorySigner, KeyType, SecretKey, Signature};
-use near_primitives::account::Account;
-use near_primitives::hash::CryptoHash;
-use near_primitives::receipt::Receipt;
 use near_primitives::transaction::{
     SignedTransaction, TransactionLog, TransactionResult, TransactionStatus,
 };
-use near_primitives::types::{AccountId, BlockIndex, MerkleHash, ShardId, ValidatorStake};
-use near_primitives::views::QueryResponse;
+use near_primitives::types::{
+    AccountId, Balance, BlockIndex, EpochId, Gas, MerkleHash, Nonce, ShardId, ValidatorStake,
+};
+use near_primitives::views::{AccountView, QueryResponse};
 use near_store::test_utils::create_test_store;
-use near_store::{PartialStorage, Store, StoreUpdate, Trie, TrieChanges, WrappedTrieChanges};
->>>>>>> e58a1c88
+use near_store::{
+    PartialStorage, Store, StoreUpdate, Trie, TrieChanges, WrappedTrieChanges, COL_BLOCK_HEADER,
+};
 
 use crate::error::{Error, ErrorKind};
 use crate::store::ChainStoreAccess;
@@ -44,7 +32,16 @@
     Weight,
 };
 use crate::{Chain, ChainGenesis, ValidTransaction};
-use std::cmp::Ordering;
+
+#[derive(BorshSerialize, BorshDeserialize, Hash, PartialEq, Eq, Ord, PartialOrd, Clone)]
+struct AccountNonce(AccountId, Nonce);
+
+#[derive(BorshSerialize, BorshDeserialize, Clone)]
+struct KVState {
+    amounts: HashMap<AccountId, u128>,
+    receipt_nonces: HashSet<CryptoHash>,
+    tx_nonces: HashSet<AccountNonce>,
+}
 
 /// Simple key value runtime for tests.
 pub struct KeyValueRuntime {
@@ -56,9 +53,7 @@
     num_shards: ShardId,
 
     // A mapping state_root => {account id => amounts}, for transactions and receipts
-    amounts: RwLock<HashMap<MerkleHash, HashMap<AccountId, u128>>>,
-    receipt_nonces: RwLock<HashMap<MerkleHash, HashSet<CryptoHash>>>,
-    tx_nonces: RwLock<HashMap<MerkleHash, HashSet<(AccountId, Nonce)>>>,
+    state: RwLock<HashMap<MerkleHash, KVState>>,
 
     hash_to_epoch: RwLock<HashMap<CryptoHash, EpochId>>,
     hash_to_next_epoch: RwLock<HashMap<CryptoHash, EpochId>>,
@@ -94,37 +89,36 @@
         let mut map_with_default_hash3 = HashMap::new();
         map_with_default_hash3.insert(EpochId::default(), 0);
 
-        let mut amounts = HashMap::new();
-        amounts.insert(MerkleHash::default(), initial_amounts);
+        let mut state = HashMap::new();
+        state.insert(
+            MerkleHash::default(),
+            KVState {
+                amounts: initial_amounts,
+                receipt_nonces: HashSet::default(),
+                tx_nonces: HashSet::default(),
+            },
+        );
         KeyValueRuntime {
             store,
             trie,
             root: MerkleHash::default(),
             validators: validators
                 .iter()
-<<<<<<< HEAD
-                .map(|inner| {
-                    inner
+                .map(|account_ids| {
+                    account_ids
                         .iter()
                         .map(|account_id| ValidatorStake {
                             account_id: account_id.clone(),
-                            public_key: get_public_key_from_seed(account_id),
+                            public_key: SecretKey::from_seed(KeyType::ED25519, account_id)
+                                .public_key(),
                             amount: 1_000_000,
                         })
                         .collect()
-=======
-                .map(|account_id| ValidatorStake {
-                    account_id: account_id.clone(),
-                    public_key: SecretKey::from_seed(KeyType::ED25519, account_id).public_key(),
-                    amount: 1_000_000,
->>>>>>> e58a1c88
                 })
                 .collect(),
             validator_groups,
             num_shards,
-            amounts: RwLock::new(amounts),
-            receipt_nonces: RwLock::new(HashMap::new()),
-            tx_nonces: RwLock::new(HashMap::new()),
+            state: RwLock::new(state),
             hash_to_epoch: RwLock::new(HashMap::new()),
             hash_to_next_epoch: RwLock::new(map_with_default_hash1),
             hash_to_valset: RwLock::new(map_with_default_hash3.clone()),
@@ -147,7 +141,7 @@
             .store
             .get_ser::<BlockHeader>(COL_BLOCK_HEADER, prev_hash.as_ref())?
             .ok_or("Missing block when computing the epoch")?;
-        Ok(prev_block_header.height)
+        Ok(prev_block_header.inner.height)
     }
 
     fn get_epoch_and_valset(
@@ -167,7 +161,7 @@
         let mut hash_to_valset = self.hash_to_valset.write().unwrap();
         let mut epoch_start_map = self.epoch_start.write().unwrap();
 
-        let prev_prev_hash = prev_block_header.prev_hash;
+        let prev_prev_hash = prev_block_header.inner.prev_hash;
         let prev_epoch = hash_to_epoch.get(&prev_prev_hash);
         let prev_next_epoch = hash_to_next_epoch.get(&prev_prev_hash).unwrap();
         let prev_valset = match prev_epoch {
@@ -178,14 +172,19 @@
         let prev_epoch_start = *epoch_start_map.get(&prev_prev_hash).unwrap();
 
         let increment_epoch = prev_prev_hash == CryptoHash::default() // genesis is in its own epoch
-            || prev_block_header.height - prev_epoch_start >= 5;
+            || prev_block_header.inner.height - prev_epoch_start >= 5;
 
         let (epoch, next_epoch, valset, epoch_start) = if increment_epoch {
             let new_valset = match prev_valset {
                 None => 0,
                 Some(prev_valset) => prev_valset + 1,
             };
-            (prev_next_epoch.clone(), EpochId(prev_hash), new_valset, prev_block_header.height)
+            (
+                prev_next_epoch.clone(),
+                EpochId(prev_hash),
+                new_valset,
+                prev_block_header.inner.height,
+            )
         } else {
             (
                 prev_epoch.unwrap().clone(),
@@ -230,13 +229,10 @@
         prev_header: &BlockHeader,
         header: &BlockHeader,
     ) -> Result<Weight, Error> {
-<<<<<<< HEAD
+        let validator = &self.validators[(header.inner.height as usize) % self.validators.len()];
         let validators = &self.validators
-            [self.get_epoch_and_valset(header.prev_hash).map_err(|err| err.to_string())?.1];
-        let validator = &validators[(header.height as usize) % validators.len()];
-=======
-        let validator = &self.validators[(header.inner.height as usize) % self.validators.len()];
->>>>>>> e58a1c88
+            [self.get_epoch_and_valset(header.inner.prev_hash).map_err(|err| err.to_string())?.1];
+        let validator = &validators[(header.inner.height as usize) % validators.len()];
         if !header.verify_block_producer(&validator.public_key) {
             return Err(ErrorKind::InvalidBlockProposer.into());
         }
@@ -256,7 +252,7 @@
             .flatten()
             .find(|&validator_stake| &validator_stake.account_id == account_id)
         {
-            if verify(data, signature, &validator.public_key) {
+            if signature.verify(data, &validator.public_key) {
                 ValidatorSignatureVerificationResult::Valid
             } else {
                 ValidatorSignatureVerificationResult::Invalid
@@ -338,7 +334,6 @@
         parent_hash: &CryptoHash,
         shard_id: ShardId,
     ) -> bool {
-<<<<<<< HEAD
         let validators = &self.validators[self.get_epoch_and_valset(*parent_hash).unwrap().1];
         assert_eq!((validators.len() as u64) % self.num_shards(), 0);
         assert_eq!(0, validators.len() as u64 % self.validator_groups);
@@ -350,16 +345,6 @@
             if validator.account_id == *account_id {
                 return true;
             }
-=======
-        if let Some(validator) = self
-            .validators
-            .iter()
-            .find(|&validator_stake| &validator_stake.account_id == account_id)
-        {
-            signature.verify(data, &validator.public_key)
-        } else {
-            false
->>>>>>> e58a1c88
         }
         false
     }
@@ -402,216 +387,131 @@
         _proposals: Vec<ValidatorStake>,
         _slashed_validators: Vec<AccountId>,
         _validator_mask: Vec<bool>,
-        _gas_used: GasUsage,
+        _gas_used: Gas,
         _gas_price: Balance,
         _total_supply: Balance,
     ) -> Result<(), Error> {
         Ok(())
     }
 
-<<<<<<< HEAD
-    fn apply_transactions(
-=======
-    fn get_epoch_offset(
-        &self,
-        parent_hash: CryptoHash,
-        _block_index: BlockIndex,
-    ) -> Result<(CryptoHash, BlockIndex), Box<dyn std::error::Error>> {
-        Ok((parent_hash, 0))
-    }
-
     fn apply_transactions_with_optional_storage_proof(
->>>>>>> e58a1c88
         &self,
         shard_id: ShardId,
         state_root: &MerkleHash,
         _block_index: BlockIndex,
         _prev_block_hash: &CryptoHash,
         _block_hash: &CryptoHash,
-<<<<<<< HEAD
-        receipts: &Vec<ReceiptTransaction>,
-        transactions: &Vec<SignedTransaction>,
-    ) -> Result<ApplyTransactionResult, Error> {
-        let mut tx_results = vec![];
-
-        let mut accounts_mapping =
-            self.amounts.read().unwrap().get(state_root).cloned().unwrap_or_else(|| HashMap::new());
-        let mut receipt_nonces = self
-            .receipt_nonces
-            .read()
-            .unwrap()
-            .get(state_root)
-            .cloned()
-            .unwrap_or_else(|| HashSet::new());
-        let mut tx_nonces = self
-            .tx_nonces
-            .read()
-            .unwrap()
-            .get(state_root)
-            .cloned()
-            .unwrap_or_else(|| HashSet::new());
-
-        let mut balance_transfers = vec![];
-
-        for receipt in receipts.iter() {
-            if let NewCall(call) = &receipt.body {
-                assert_eq!(self.account_id_to_shard_id(&receipt.receiver), shard_id);
-                if !receipt_nonces.contains(&receipt.nonce) {
-                    receipt_nonces.insert(receipt.nonce);
-                    balance_transfers.push((
-                        receipt.originator.clone(),
-                        receipt.receiver.clone(),
-                        call.amount,
-                        0,
-                    ));
-                } else {
-                    assert!(false); // receipts should never be applied twice
-                    balance_transfers.push((
-                        receipt.originator.clone(),
-                        receipt.receiver.clone(),
-                        0,
-                        0,
-                    ));
-                }
-            } else {
-                unreachable!();
-            }
-        }
-
-        for transaction in transactions {
-            if let SendMoney(send_money_tx) = &transaction.body {
-                assert_eq!(self.account_id_to_shard_id(&send_money_tx.originator), shard_id);
-                if !tx_nonces.contains(&(send_money_tx.receiver.clone(), send_money_tx.nonce)) {
-                    tx_nonces.insert((send_money_tx.receiver.clone(), send_money_tx.nonce));
-                    balance_transfers.push((
-                        send_money_tx.originator.clone(),
-                        send_money_tx.receiver.clone(),
-                        send_money_tx.amount,
-                        send_money_tx.nonce,
-                    ));
-                } else {
-                    balance_transfers.push((
-                        send_money_tx.originator.clone(),
-                        send_money_tx.receiver.clone(),
-                        0,
-                        send_money_tx.nonce,
-                    ));
-                }
-            } else {
-                unreachable!();
-            }
-        }
-
-        let mut new_receipts = HashMap::new();
-
-        for (from, to, amount, nonce) in balance_transfers {
-            let mut good_to_go = false;
-
-            if self.account_id_to_shard_id(&from) != shard_id {
-                // This is a receipt, was already debited
-                good_to_go = true;
-            } else if let Some(balance) = accounts_mapping.get(&from) {
-                if *balance >= amount {
-                    let new_balance = balance - amount;
-                    accounts_mapping.insert(from.clone(), new_balance);
-                    good_to_go = true;
-                }
-            }
-
-            if good_to_go {
-                let new_receipt_hashes = if self.account_id_to_shard_id(&to) == shard_id {
-                    accounts_mapping
-                        .insert(to.clone(), accounts_mapping.get(&to).unwrap_or(&0) + amount);
-                    vec![]
-                } else {
-                    assert_ne!(nonce, 0);
-                    let receipt = ReceiptTransaction::new(
-                        from.clone(),
-                        to.clone(),
-                        hash_struct(&(from.clone(), to.clone(), amount, nonce)),
-                        NewCall(AsyncCall::new(
-                            vec![],
-                            vec![],
-                            amount,
-                            AccountId::default(),
-                            from,
-                            PublicKey::empty(),
-                        )),
-                    );
-                    let receipt_hash = receipt.get_hash();
-                    new_receipts.entry(receipt.shard_id()).or_insert_with(|| vec![]).push(receipt);
-                    vec![receipt_hash]
-                };
-
-                tx_results.push(TransactionResult {
-                    status: TransactionStatus::Completed,
-                    logs: vec![],
-                    receipts: new_receipt_hashes,
-                    result: None,
-                });
-            }
-        }
-
-        let mut new_balances = vec![];
-        for validator in self.validators.iter().flatten() {
-            let mut seen = false;
-            for (key, value) in accounts_mapping.iter() {
-                if key == &validator.account_id {
-                    assert!(!seen);
-                    seen = true;
-                    new_balances.push(*value);
-                }
-            }
-            if !seen {
-                new_balances.push(0);
-            }
-        }
-        let (balances_root, _) = merklize(&new_balances);
-
-        let mut receipt_vec = receipt_nonces.iter().collect::<Vec<_>>();
-        receipt_vec.sort();
-        let (receipts_root, _) = merklize(&receipt_vec);
-
-        let mut tx_vec = tx_nonces.iter().collect::<Vec<_>>();
-        tx_vec.sort();
-        let (tx_root, _) = merklize(&tx_vec);
-
-        let new_state_root = hash_struct(&(balances_root, receipts_root, tx_root));
-
-        self.amounts.write().unwrap().insert(new_state_root, accounts_mapping);
-        self.receipt_nonces.write().unwrap().insert(new_state_root, receipt_nonces);
-        self.tx_nonces.write().unwrap().insert(new_state_root, tx_nonces);
-
-        let apply_result = ApplyTransactionResult {
-            trie_changes: WrappedTrieChanges::new(
-                self.trie.clone(),
-                TrieChanges::empty(state_root.clone()),
-            ),
-            new_root: new_state_root,
-            transaction_results: tx_results,
-            receipt_result: new_receipts,
-            validator_proposals: vec![],
-            gas_used: 0,
-        };
-
-        Ok(apply_result)
-=======
-        _receipts: &Vec<Vec<Receipt>>,
+        receipts: &Vec<Receipt>,
         transactions: &Vec<SignedTransaction>,
         generate_storage_proof: bool,
-    ) -> Result<
-        (
-            WrappedTrieChanges,
-            MerkleHash,
-            Vec<TransactionLog>,
-            ReceiptResult,
-            Vec<ValidatorStake>,
-            Option<PartialStorage>,
-        ),
-        Box<dyn std::error::Error>,
-    > {
+    ) -> Result<ApplyTransactionResult, Error> {
         assert!(!generate_storage_proof);
         let mut tx_results = vec![];
+
+        let mut state = self.state.read().unwrap().get(state_root).cloned().unwrap();
+
+        //        let mut balance_transfers = vec![];
+
+        for receipt in receipts.iter() {
+            //            if let NewCall(call) = &receipt.body {
+            //                assert_eq!(self.account_id_to_shard_id(&receipt.receiver), shard_id);
+            //                if !receipt_nonces.contains(&receipt.nonce) {
+            //                    receipt_nonces.insert(receipt.nonce);
+            //                    balance_transfers.push((
+            //                        receipt.originator.clone(),
+            //                        receipt.receiver.clone(),
+            //                        call.amount,
+            //                        0,
+            //                    ));
+            //                } else {
+            //                    assert!(false); // receipts should never be applied twice
+            //                    balance_transfers.push((
+            //                        receipt.originator.clone(),
+            //                        receipt.receiver.clone(),
+            //                        0,
+            //                        0,
+            //                    ));
+            //                }
+            //            } else {
+            //                unreachable!();
+            //            }
+        }
+
+        for transaction in transactions {
+            //            if let SendMoney(send_money_tx) = &transaction.body {
+            //                assert_eq!(self.account_id_to_shard_id(&send_money_tx.originator), shard_id);
+            //                if !tx_nonces.contains(&(send_money_tx.receiver.clone(), send_money_tx.nonce)) {
+            //                    tx_nonces.insert((send_money_tx.receiver.clone(), send_money_tx.nonce));
+            //                    balance_transfers.push((
+            //                        send_money_tx.originator.clone(),
+            //                        send_money_tx.receiver.clone(),
+            //                        send_money_tx.amount,
+            //                        send_money_tx.nonce,
+            //                    ));
+            //                } else {
+            //                    balance_transfers.push((
+            //                        send_money_tx.originator.clone(),
+            //                        send_money_tx.receiver.clone(),
+            //                        0,
+            //                        send_money_tx.nonce,
+            //                    ));
+            //                }
+            //            } else {
+            //                unreachable!();
+            //            }
+        }
+
+        let mut new_receipts = HashMap::new();
+
+        //        for (from, to, amount, nonce) in balance_transfers {
+        //            let mut good_to_go = false;
+        //
+        //            if self.account_id_to_shard_id(&from) != shard_id {
+        //                // This is a receipt, was already debited
+        //                good_to_go = true;
+        //            } else if let Some(balance) = accounts_mapping.get(&from) {
+        //                if *balance >= amount {
+        //                    let new_balance = balance - amount;
+        //                    accounts_mapping.insert(from.clone(), new_balance);
+        //                    good_to_go = true;
+        //                }
+        //            }
+        //
+        //            if good_to_go {
+        //                let new_receipt_hashes = if self.account_id_to_shard_id(&to) == shard_id {
+        //                    accounts_mapping
+        //                        .insert(to.clone(), accounts_mapping.get(&to).unwrap_or(&0) + amount);
+        //                    vec![]
+        //                } else {
+        //                    assert_ne!(nonce, 0);
+        //                    //                    let receipt = Receipt::new(
+        //                    //                        from.clone(),
+        //                    //                        to.clone(),
+        //                    //                        hash_struct(&(from.clone(), to.clone(), amount, nonce)),
+        //                    //                        NewCall(AsyncCall::new(
+        //                    //                            vec![],
+        //                    //                            vec![],
+        //                    //                            amount,
+        //                    //                            AccountId::default(),
+        //                    //                            from,
+        //                    //                            PublicKey::empty(),
+        //                    //                        )),
+        //                    //                    );
+        //                    //                    let receipt_hash = receipt.get_hash();
+        //                    //                    new_receipts.entry(receipt.shard_id()).or_insert_with(|| vec![]).push(receipt);
+        //                    //                    vec![receipt_hash]
+        //                    vec![CryptoHash::default()]
+        //                };
+        //
+        //                //                tx_results.push(TransactionResult {
+        //                //                    status: TransactionStatus::Completed,
+        //                //                    logs: vec![],
+        //                //                    receipts: new_receipt_hashes,
+        //                //                    result: None,
+        //                //                });
+        //            }
+        //        }
+
         for tx in transactions {
             tx_results.push(TransactionLog {
                 hash: tx.get_hash(),
@@ -623,47 +523,46 @@
                 },
             });
         }
-        Ok((
-            WrappedTrieChanges::new(self.trie.clone(), TrieChanges::empty(state_root.clone())),
-            *state_root,
-            tx_results,
-            HashMap::default(),
-            vec![],
-            None,
-        ))
->>>>>>> e58a1c88
+
+        Ok(ApplyTransactionResult {
+            trie_changes: WrappedTrieChanges::new(
+                self.trie.clone(),
+                TrieChanges::empty(state_root.clone()),
+            ),
+            new_root: state_root.clone(), //: new_state_root,
+            transaction_results: tx_results,
+            receipt_result: new_receipts,
+            validator_proposals: vec![],
+            gas_used: 0,
+            proof: None,
+        })
     }
 
     fn query(
         &self,
         state_root: MerkleHash,
         _height: BlockIndex,
-<<<<<<< HEAD
         _block_hash: &CryptoHash,
         path: Vec<&str>,
         _data: &[u8],
     ) -> Result<QueryResponse, Box<dyn std::error::Error>> {
         let account_id = path[1].to_string();
         let account_id2 = account_id.clone();
-        Ok(QueryResponse::ViewAccount(AccountViewCallResult {
-            account_id,
-            nonce: 0,
-            amount: self
-                .amounts
-                .read()
-                .unwrap()
-                .get(&state_root)
-                .map_or_else(|| 0, |mapping| *mapping.get(&account_id2).unwrap_or(&0)),
-            stake: 0,
-            public_keys: vec![],
-            code_hash: CryptoHash::default(),
-        }))
-=======
-        _path: &str,
-        _data: &[u8],
-    ) -> Result<QueryResponse, Box<dyn std::error::Error>> {
-        Ok(QueryResponse::ViewAccount(Account::new(1000, CryptoHash::default(), 0).into()))
->>>>>>> e58a1c88
+        Ok(QueryResponse::ViewAccount(
+            Account {
+                amount: self
+                    .state
+                    .read()
+                    .unwrap()
+                    .get(&state_root)
+                    .map_or_else(|| 0, |state| *state.amounts.get(&account_id2).unwrap_or(&0)),
+                staked: 0,
+                code_hash: CryptoHash::default(),
+                storage_usage: 0,
+                storage_paid_at: 0,
+            }
+            .into(),
+        ))
     }
 
     fn dump_state(
@@ -671,12 +570,7 @@
         _shard_id: ShardId,
         state_root: MerkleHash,
     ) -> Result<Vec<u8>, Box<dyn std::error::Error>> {
-        Encode::encode(&(
-            self.amounts.read().unwrap().get(&state_root),
-            self.tx_nonces.read().unwrap().get(&state_root),
-            self.receipt_nonces.read().unwrap().get(&state_root),
-        ))
-        .map_err(Into::into)
+        self.state.read().unwrap().get(&state_root).unwrap().try_to_vec().map_err(Into::into)
     }
 
     fn set_state(
@@ -685,16 +579,8 @@
         state_root: MerkleHash,
         payload: Vec<u8>,
     ) -> Result<(), Box<dyn std::error::Error>> {
-        let (amt, txn, rcn) = Decode::decode(payload.as_ref()).unwrap();
-        if let Some(amt) = amt {
-            self.amounts.write().unwrap().insert(state_root, amt);
-        }
-        if let Some(txn) = txn {
-            self.tx_nonces.write().unwrap().insert(state_root, txn);
-        }
-        if let Some(rcn) = rcn {
-            self.receipt_nonces.write().unwrap().insert(state_root, rcn);
-        }
+        let state = KVState::try_from_slice(&payload).unwrap();
+        self.state.write().unwrap().insert(state_root, state);
         Ok(())
     }
 
@@ -706,7 +592,7 @@
             self.store.get_ser::<BlockHeader>(COL_BLOCK_HEADER, parent_hash.as_ref())?.ok_or(
                 Error::from(ErrorKind::Other("Missing block when computing the epoch".to_string())),
             )?;
-        let prev_prev_hash = prev_block_header.prev_hash;
+        let prev_prev_hash = prev_block_header.inner.prev_hash;
         Ok(self.get_epoch_and_valset(*parent_hash)?.0
             != self.get_epoch_and_valset(prev_prev_hash)?.0)
     }
@@ -725,7 +611,7 @@
     fn get_epoch_start_height(&self, block_hash: &CryptoHash) -> Result<BlockIndex, Error> {
         let epoch_id = self.get_epoch_and_valset(*block_hash)?.0;
         match self.store.get_ser::<BlockHeader>(COL_BLOCK_HEADER, epoch_id.as_ref())? {
-            Some(block_header) => Ok(block_header.height),
+            Some(block_header) => Ok(block_header.inner.height),
             None => Ok(0),
         }
     }
@@ -740,18 +626,13 @@
 ) -> (Chain, Arc<KeyValueRuntime>, Arc<InMemorySigner>) {
     let store = create_test_store();
     let runtime = Arc::new(KeyValueRuntime::new(store.clone()));
-<<<<<<< HEAD
     let chain = Chain::new(
         store,
         runtime.clone(),
-        &ChainGenesis::new(Utc::now(), 1_000_000, 100, 1_000_000_000, 0, 0),
+        &ChainGenesis::new(Utc::now(), 1_000_000, 100, 1_000_000_000, 0, 0, 50),
     )
     .unwrap();
-    let signer = Arc::new(InMemorySigner::from_seed("test", "test"));
-=======
-    let chain = Chain::new(store, runtime.clone(), Utc::now(), validity).unwrap();
     let signer = Arc::new(InMemorySigner::from_seed("test", KeyType::ED25519, "test"));
->>>>>>> e58a1c88
     (chain, runtime, signer)
 }
 
@@ -774,28 +655,30 @@
         headers.push(header);
     }
     headers.sort_by(|h_left, h_right| {
-        if h_left.height > h_right.height {
+        if h_left.inner.height > h_right.inner.height {
             Ordering::Greater
         } else {
             Ordering::Less
         }
     });
     for header in headers {
-        if header.prev_hash == CryptoHash::default() {
+        if header.inner.prev_hash == CryptoHash::default() {
             // Genesis block.
-            println!("{: >3} {}", header.height, format_hash(header.hash()));
+            println!("{: >3} {}", header.inner.height, format_hash(header.hash()));
         } else {
-            let parent_header = chain_store.get_block_header(&header.prev_hash).unwrap().clone();
+            let parent_header =
+                chain_store.get_block_header(&header.inner.prev_hash).unwrap().clone();
             let maybe_block = chain_store.get_block(&header.hash()).ok().cloned();
-            let epoch_id = runtime_adapter.get_epoch_id_from_prev_block(&header.prev_hash).unwrap();
+            let epoch_id =
+                runtime_adapter.get_epoch_id_from_prev_block(&header.inner.prev_hash).unwrap();
             let block_producer =
-                runtime_adapter.get_block_producer(&epoch_id, header.height).unwrap();
+                runtime_adapter.get_block_producer(&epoch_id, header.inner.height).unwrap();
             println!(
                 "{: >3} {} | {: >10} | parent: {: >3} {} | {}",
-                header.height,
+                header.inner.height,
                 format_hash(header.hash()),
                 block_producer,
-                parent_header.height,
+                parent_header.inner.height,
                 format_hash(parent_header.hash()),
                 if let Some(block) = &maybe_block {
                     format!("chunks: {}", block.chunks.len())
@@ -808,16 +691,16 @@
                     let chunk_producer = runtime_adapter
                         .get_chunk_producer(
                             &epoch_id,
-                            chunk_header.height_created,
-                            chunk_header.shard_id,
+                            chunk_header.inner.height_created,
+                            chunk_header.inner.shard_id,
                         )
                         .unwrap();
                     if let Ok(chunk) = chain_store.get_chunk(&chunk_header) {
                         println!(
                             "    {: >3} {} | {} | {: >10} | tx = {: >2}, receipts = {: >2}",
-                            chunk_header.height_created,
+                            chunk_header.inner.height_created,
                             format_hash(chunk_header.chunk_hash().0),
-                            chunk_header.shard_id,
+                            chunk_header.inner.shard_id,
                             chunk_producer,
                             chunk.transactions.len(),
                             chunk.receipts.len()
@@ -826,9 +709,9 @@
                     {
                         println!(
                             "    {: >3} {} | {} | {: >10} | part = {}",
-                            chunk_header.height_created,
+                            chunk_header.inner.height_created,
                             format_hash(chunk_header.chunk_hash().0),
-                            chunk_header.shard_id,
+                            chunk_header.inner.shard_id,
                             chunk_producer,
                             chunk_one_part.part_id
                         );
