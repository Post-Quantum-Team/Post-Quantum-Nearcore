--- conflicted
+++ resolved
@@ -208,94 +208,54 @@
     }
 }
 
-<<<<<<< HEAD
-#[derive(Clone)]
-pub struct FALCON512PublicKey([u8; falcon512::public_key_bytes()]);
-
-impl From<[u8; falcon512::public_key_bytes()]> for FALCON512PublicKey {
-    fn from(data: [u8; falcon512::public_key_bytes()]) -> Self {
-=======
 // Falcon-512 PublicKey Structure
 #[derive(Clone, derive_more::AsRef)]
 pub struct Falcon512PublicKey(pub [u8; near_falcon512::falcon512_public_key_bytes()]);
 
 impl From<[u8; near_falcon512::falcon512_public_key_bytes()]> for Falcon512PublicKey {
     fn from(data: [u8; near_falcon512::falcon512_public_key_bytes()]) -> Self {
->>>>>>> e6247560
         Self(data)
     }
 }
 
-<<<<<<< HEAD
-impl TryFrom<&[u8]> for FALCON512PublicKey {
-=======
 impl TryFrom<&[u8]> for Falcon512PublicKey {
->>>>>>> e6247560
     type Error = crate::errors::ParseKeyError;
 
     fn try_from(data: &[u8]) -> Result<Self, Self::Error> {
         Ok(Self(data.try_into().map_err(|_| crate::errors::ParseKeyError::InvalidLength {
-<<<<<<< HEAD
-            expected_length: falcon512::public_key_bytes(),
-=======
             expected_length: near_falcon512::falcon512_public_key_bytes(),
->>>>>>> e6247560
             received_length: data.len(),
         })?))
     }
 }
 
-<<<<<<< HEAD
-impl AsRef<[u8]> for FALCON512PublicKey {
-    fn as_ref(&self) -> &[u8] {
-        &self.0
-    }
-}
-
-impl std::fmt::Debug for FALCON512PublicKey {
-=======
 impl std::fmt::Debug for Falcon512PublicKey {
->>>>>>> e6247560
     fn fmt(&self, f: &mut std::fmt::Formatter<'_>) -> Result<(), std::fmt::Error> {
         write!(f, "{}", bs58::encode(&self.0.to_vec()).into_string())
     }
 }
 
-<<<<<<< HEAD
-impl From<FALCON512PublicKey> for [u8; falcon512::public_key_bytes()] {
+impl From<Falcon512PublicKey> for [u8; falcon512::public_key_bytes()] {
     fn from(pubkey: FALCON512PublicKey) -> Self {
         pubkey.0
     }
 }
 
-impl PartialEq for FALCON512PublicKey {
-=======
 impl PartialEq for Falcon512PublicKey {
->>>>>>> e6247560
     fn eq(&self, other: &Self) -> bool {
         self.0[..] == other.0[..]
     }
 }
 
-<<<<<<< HEAD
-impl PartialOrd for FALCON512PublicKey {
-=======
 impl PartialOrd for Falcon512PublicKey {
->>>>>>> e6247560
     fn partial_cmp(&self, other: &Self) -> Option<Ordering> {
         self.0[..].partial_cmp(&other.0[..])
     }
 }
 
-<<<<<<< HEAD
-impl Eq for FALCON512PublicKey {}
-
-impl Ord for FALCON512PublicKey {
-=======
 impl Eq for Falcon512PublicKey {}
 
 impl Ord for Falcon512PublicKey {
->>>>>>> e6247560
     fn cmp(&self, other: &Self) -> Ordering {
         self.0[..].cmp(&other.0[..])
     }
@@ -309,13 +269,8 @@
     ED25519(ED25519PublicKey),
     /// 512 bit elliptic curve based public-key used in Bitcoin's public-key cryptography.
     SECP256K1(Secp256K1PublicKey),
-<<<<<<< HEAD
-    /// 897 bit lattice based public-key.
-    FALCON512(FALCON512PublicKey),
-=======
     // Post-Quantum Algorithm
     FALCON512(Falcon512PublicKey),
->>>>>>> e6247560
 }
 
 impl PublicKey {
@@ -323,11 +278,7 @@
         match self {
             Self::ED25519(_) => ed25519_dalek::PUBLIC_KEY_LENGTH + 1,
             Self::SECP256K1(_) => 65,
-<<<<<<< HEAD
-            Self::FALCON512(_) => falcon512::public_key_bytes() + 1,
-=======
             Self::FALCON512(_) => near_falcon512::falcon512_public_key_bytes() + 1,
->>>>>>> e6247560
         }
     }
 
@@ -337,13 +288,9 @@
                 PublicKey::ED25519(ED25519PublicKey([0u8; ed25519_dalek::PUBLIC_KEY_LENGTH]))
             }
             KeyType::SECP256K1 => PublicKey::SECP256K1(Secp256K1PublicKey([0u8; 64])),
-<<<<<<< HEAD
-            KeyType::FALCON512 => PublicKey::FALCON512(FALCON512PublicKey([0u8; falcon512::public_key_bytes()])),
-=======
             KeyType::FALCON512 => {
                 PublicKey::FALCON512(Falcon512PublicKey([0u8; near_falcon512::falcon512_public_key_bytes()]))
             }
->>>>>>> e6247560
         }
     }
 
@@ -366,12 +313,7 @@
     pub fn unwrap_as_ed25519(&self) -> &ED25519PublicKey {
         match self {
             Self::ED25519(key) => key,
-<<<<<<< HEAD
             _ => panic!(),
-=======
-            Self::SECP256K1(_) => panic!(),
-            Self::FALCON512(_) => panic!(),
->>>>>>> e6247560
         }
     }
 }
@@ -391,11 +333,7 @@
                 state.write(&public_key.0);
             }
             PublicKey::FALCON512(public_key) => {
-<<<<<<< HEAD
-                state.write_u8(0u8);
-=======
                 state.write_u8(2u8);
->>>>>>> e6247560
                 state.write(&public_key.0);
             }
         }
@@ -426,11 +364,7 @@
                 writer.write_all(&public_key.0)?;
             }
             PublicKey::FALCON512(public_key) => {
-<<<<<<< HEAD
                 BorshSerialize::serialize(&2u8, writer)?;
-=======
-                BorshSerialize::serialize(&1u8, writer)?;
->>>>>>> e6247560
                 writer.write_all(&public_key.0)?;
             }
         }
@@ -450,11 +384,7 @@
                 Ok(PublicKey::SECP256K1(Secp256K1PublicKey(BorshDeserialize::deserialize(buf)?)))
             }
             KeyType::FALCON512 => {
-<<<<<<< HEAD
-                Ok(PublicKey::FALCON512(FALCON512PublicKey(BorshDeserialize::deserialize(buf)?)))
-=======
                 Ok(PublicKey::FALCON512(Falcon512PublicKey(BorshDeserialize::deserialize(buf)?)))
->>>>>>> e6247560
             }
         }
     }
@@ -494,17 +424,11 @@
                 KeyType::SECP256K1,
                 bs58::encode(&public_key.0.to_vec()).into_string()
             ),
-<<<<<<< HEAD
-            PublicKey::FALCON512(public_key) => {
-                format!("{}:{}", KeyType::FALCON512, bs58::encode(&public_key.0).into_string())
-            }
-=======
             PublicKey::FALCON512(public_key) => format!(
                 "{}:{}",
                 KeyType::FALCON512,
                 bs58::encode(&public_key.0.to_vec()).into_string()
             ),
->>>>>>> e6247560
         }
     }
 }
@@ -542,19 +466,6 @@
                 Ok(PublicKey::SECP256K1(Secp256K1PublicKey(array)))
             }
             KeyType::FALCON512 => {
-<<<<<<< HEAD
-                let mut array = [0; falcon512::public_key_bytes()];
-                let length = bs58::decode(key_data)
-                    .into(&mut array)
-                    .map_err(|err| Self::Err::InvalidData { error_message: err.to_string() })?;
-                if length != falcon512::public_key_bytes() {
-                    return Err(Self::Err::InvalidLength {
-                        expected_length: falcon512::public_key_bytes(),
-                        received_length: length,
-                    });
-                }
-                Ok(PublicKey::FALCON512(FALCON512PublicKey(array)))
-=======
                 let mut array = [0; near_falcon512::falcon512_public_key_bytes()];
                 let length = bs58::decode(key_data)
                     .into(&mut array)
@@ -566,7 +477,6 @@
                     });
                 }
                 Ok(PublicKey::FALCON512(Falcon512PublicKey(array)))
->>>>>>> e6247560
             }
         }
     }
@@ -615,22 +525,6 @@
 impl Eq for ED25519SecretKey {}
 
 
-<<<<<<< HEAD
-#[derive(Clone)]
-// This is actually a keypair, because falcon512 api only has keypair to generate both keys at the same time
-pub struct FALCON512SecretKey {
-    pub secret: [u8; falcon512::secret_key_bytes()],
-    pub public: [u8; falcon512::public_key_bytes()]
-}
-
-impl PartialEq for FALCON512SecretKey {
-    fn eq(&self, other: &Self) -> bool {
-        self.secret[..falcon512::secret_key_bytes()] == other.secret[..falcon512::secret_key_bytes()]
-    }
-}
-
-impl std::fmt::Debug for FALCON512SecretKey {
-=======
 //Falcon-512 secret key
 #[derive(Clone)]
 pub struct Falcon512SecretKey(pub [u8; near_falcon512::falcon512_secret_key_bytes()]);
@@ -642,37 +536,23 @@
 }
 
 impl std::fmt::Debug for Falcon512SecretKey {
->>>>>>> e6247560
     fn fmt(&self, f: &mut std::fmt::Formatter<'_>) -> Result<(), std::fmt::Error> {
         write!(
             f,
             "{}",
-<<<<<<< HEAD
-            bs58::encode(&self.secret[..falcon512::secret_key_bytes()].to_vec()).into_string()
-        )
-    }
-}
-
-impl Eq for FALCON512SecretKey {}
-=======
             bs58::encode(&self.0[..].to_vec()).into_string()
         )
     }
 }
 
 impl Eq for Falcon512SecretKey {}
->>>>>>> e6247560
 
 /// Secret key container supporting different curves.
 #[derive(Clone, Eq, PartialEq, Debug)]
 pub enum SecretKey {
     ED25519(ED25519SecretKey),
     SECP256K1(secp256k1::key::SecretKey),
-<<<<<<< HEAD
-    FALCON512(FALCON512SecretKey)
-=======
     FALCON512(Falcon512SecretKey),
->>>>>>> e6247560
 }
 
 impl SecretKey {
@@ -680,11 +560,7 @@
         match self {
             SecretKey::ED25519(_) => KeyType::ED25519,
             SecretKey::SECP256K1(_) => KeyType::SECP256K1,
-<<<<<<< HEAD
-            SecretKey::FALCON512(_) => KeyType::FALCON512
-=======
             SecretKey::FALCON512(_) => KeyType::FALCON512,
->>>>>>> e6247560
         }
     }
 
@@ -698,22 +574,10 @@
                 SecretKey::SECP256K1(secp256k1::key::SecretKey::new(&SECP256K1, &mut OsRng))
             }
             KeyType::FALCON512 => {
-<<<<<<< HEAD
-                let (pk, sk) = falcon512::keypair();
-                let mut sk_bytes: [u8; falcon512::secret_key_bytes()] = [0u8; falcon512::secret_key_bytes()];
-                sk_bytes.copy_from_slice(sk.as_bytes());
-                let mut pk_bytes: [u8; falcon512::public_key_bytes()] = [0u8; falcon512::public_key_bytes()];
-                pk_bytes.copy_from_slice(pk.as_bytes());
-                SecretKey::FALCON512(FALCON512SecretKey {
-                    secret: sk_bytes,
-                    public: pk_bytes
-                })
-=======
                 let (_public_key, secret_key) = near_falcon512::falcon512_keypair();
                 let mut sk:[u8; near_falcon512::falcon512_secret_key_bytes()] = [0u8; near_falcon512::falcon512_secret_key_bytes()];
                 sk.copy_from_slice(secret_key.as_bytes());
                 SecretKey::FALCON512(Falcon512SecretKey(sk))
->>>>>>> e6247560
             }
         }
     }
@@ -738,16 +602,10 @@
                 buf[64] = rec_id.to_i32() as u8;
                 Signature::SECP256K1(Secp256K1Signature(buf))
             }
-<<<<<<< HEAD
-            SecretKey::FALCON512(secret_key) => {
-                let secret_key = falcon512::SecretKey::from_bytes(&secret_key.secret).unwrap();
-                Signature::FALCON512(FALCON512Signature(falcon512::detached_sign(data, &secret_key)))
-=======
 
             SecretKey::FALCON512(secret_key) => {
                 let secret_key = near_falcon512::falcon512::SecretKey::from_bytes(&secret_key.0).expect("Secret Key from bytes failed");
                 Signature::FALCON512(Falcon512Signature(near_falcon512::falcon512_detached_sign(data, &secret_key)))
->>>>>>> e6247560
             }
         }
         
@@ -766,11 +624,6 @@
                 public_key.0.copy_from_slice(&serialized[1..65]);
                 PublicKey::SECP256K1(public_key)
             }
-<<<<<<< HEAD
-            SecretKey::FALCON512(secret_key) => PublicKey::FALCON512(FALCON512PublicKey(
-                secret_key.public,
-            )),
-=======
             SecretKey::FALCON512(secret_key) => {
                 let sk = near_falcon512::falcon512::SecretKey::from_bytes(&secret_key.0).expect("Secret Key from bytes failed");
                 let pk = near_falcon512::falcon512_public_key_from_secret_key(sk);
@@ -780,14 +633,12 @@
                     Falcon512PublicKey(pub_key)
                 )
             }
->>>>>>> e6247560
         }
     }
 
     pub fn unwrap_as_ed25519(&self) -> &ED25519SecretKey {
         match self {
             SecretKey::ED25519(key) => key,
-<<<<<<< HEAD
             _ => panic!(),
         }
     }
@@ -796,10 +647,6 @@
         match self {
             SecretKey::FALCON512(key) => key,
             _ => panic!(),
-=======
-            SecretKey::SECP256K1(_) => panic!(),
-            SecretKey::FALCON512(_) => panic!(),
->>>>>>> e6247560
         }
     }
 }
@@ -809,11 +656,7 @@
         let data = match self {
             SecretKey::ED25519(secret_key) => bs58::encode(&secret_key.0[..]).into_string(),
             SecretKey::SECP256K1(secret_key) => bs58::encode(&secret_key[..]).into_string(),
-<<<<<<< HEAD
-            SecretKey::FALCON512(secret_key) => bs58::encode(&secret_key.secret[..]).into_string(),
-=======
             SecretKey::FALCON512(secret_key) => bs58::encode(&secret_key.0[..]).into_string(),
->>>>>>> e6247560
         };
         write!(f, "{}:{}", self.key_type(), data)
     }
@@ -855,19 +698,6 @@
                 ))
             }
             KeyType::FALCON512 => {
-<<<<<<< HEAD
-                let mut array = [0; falcon512::secret_key_bytes()];
-                let length = bs58::decode(key_data)
-                    .into(&mut array[..])
-                    .map_err(|err| Self::Err::InvalidData { error_message: err.to_string() })?;
-                if length != falcon512::secret_key_bytes() {
-                    return Err(Self::Err::InvalidLength {
-                        expected_length: ed25519_dalek::KEYPAIR_LENGTH,
-                        received_length: length,
-                    });
-                }
-                Ok(Self::FALCON512(FALCON512SecretKey{ secret: array, public: [0u8; falcon512::public_key_bytes()]}))
-=======
                 const SIZE:usize = near_falcon512::falcon512_secret_key_bytes();
                 let mut array = [0; SIZE];
                 let length = bs58::decode(key_data)
@@ -881,7 +711,6 @@
                 }
                 let sk:[u8; near_falcon512::falcon512_secret_key_bytes()] = array[..near_falcon512::falcon512_secret_key_bytes()].try_into().unwrap();
                 Ok(Self::FALCON512(Falcon512SecretKey(sk)))
->>>>>>> e6247560
             }
         }
     }
@@ -898,11 +727,7 @@
         let data = match self {
             SecretKey::ED25519(secret_key) => bs58::encode(&secret_key.0[..]).into_string(),
             SecretKey::SECP256K1(secret_key) => bs58::encode(&secret_key[..]).into_string(),
-<<<<<<< HEAD
-            SecretKey::FALCON512(secret_key) => bs58::encode(&secret_key.secret[..]).into_string(),
-=======
             SecretKey::FALCON512(secret_key) => bs58::encode(&secret_key.0[..]).into_string(),
->>>>>>> e6247560
         };
         serializer.serialize_str(&format!("{}:{}", self.key_type(), data))
     }
@@ -1026,74 +851,17 @@
     }
 }
 
-<<<<<<< HEAD
-#[derive(Clone)]
-pub struct FALCON512Signature(pub falcon512::DetachedSignature);
-
-/*
-impl From<[u8; falcon512::signature_bytes()]> for FALCON512Signature {
-    fn from(data: [u8; falcon512::signature_bytes()]) -> Self {
-        Self(data)
-    }
-}*/
-/*
-impl TryFrom<&[u8]> for FALCON512Signature {
-    type Error = crate::errors::ParseSignatureError;
-
-    fn try_from(data: &[u8]) -> Result<Self, Self::Error> {
-        // It is suboptimal, but optimized implementation in Rust standard
-        // library only implements TryFrom for arrays up to 32 elements at
-        // the moment. Once https://github.com/rust-lang/rust/pull/74254
-        // lands, we can use the following impl:
-        //
-        // Ok(Self(data.try_into().map_err(|_| Self::Error::InvalidLength { expected_length: 65, received_length: data.len() })?))
-        if data.len() != falcon512::signature_bytes() {
-            return Err(Self::Error::InvalidLength {
-                expected_length: falcon512::signature_bytes(),
-                received_length: data.len(),
-            });
-        }
-        let mut signature = Self([0; falcon512::signature_bytes()]);
-        signature.0.copy_from_slice(data);
-        Ok(signature)
-    }
-}*/
-
-impl Eq for FALCON512Signature {}
-
-impl PartialEq for FALCON512Signature {
-=======
 // Falcon-512 Digital Signature
 #[derive(Clone)]
 pub struct Falcon512Signature(near_falcon512::falcon512::DetachedSignature);
 
 
 impl PartialEq for Falcon512Signature {
->>>>>>> e6247560
     fn eq(&self, other: &Self) -> bool {
         self.0.as_bytes()[..].eq(&other.0.as_bytes()[..])
     }
 }
 
-<<<<<<< HEAD
-impl Debug for FALCON512Signature {
-    fn fmt(&self, f: &mut Formatter<'_>) -> Result<(), std::fmt::Error> {
-        write!(f, "{}", bs58::encode(&self.0.as_bytes()[..].to_vec()).into_string())
-    }
-}
-
-impl Hash for FALCON512Signature {
-    fn hash<H: Hasher>(&self, _state: &mut H) {
-        self.0.as_bytes();
-    }
-}
-/*
-impl From<FALCON512Signature> for [u8; falcon512::signature_bytes()] {
-    fn from(sig: FALCON512Signature) -> [u8; falcon512::signature_bytes()] {
-        sig.0
-    }
-}*/
-=======
 impl std::fmt::Debug for Falcon512Signature {
     fn fmt(&self, f: &mut std::fmt::Formatter<'_>) -> Result<(), std::fmt::Error> {
         write!(
@@ -1111,18 +879,13 @@
         state.write(self.0.as_bytes());
     }
 }
->>>>>>> e6247560
 
 /// Signature container supporting different curves.
 #[derive(Clone, PartialEq, Eq)]
 pub enum Signature {
     ED25519(ed25519_dalek::Signature),
     SECP256K1(Secp256K1Signature),
-<<<<<<< HEAD
-    FALCON512(FALCON512Signature)
-=======
     FALCON512(Falcon512Signature),
->>>>>>> e6247560
 }
 
 #[cfg(feature = "deepsize_feature")]
@@ -1140,11 +903,7 @@
         match self {
             Signature::ED25519(sig) => sig.to_bytes().hash(state),
             Signature::SECP256K1(sig) => sig.hash(state),
-<<<<<<< HEAD
-            Signature::FALCON512(sig) => sig.hash(state)
-=======
             Signature::FALCON512(sig) => sig.hash(state),
->>>>>>> e6247560
         };
     }
 }
@@ -1171,13 +930,9 @@
                 )?))
             }
             KeyType::FALCON512 => {
-<<<<<<< HEAD
-                Ok(Signature::FALCON512(FALCON512Signature(falcon512::DetachedSignature::from_bytes(signature_data).expect("Wrong Falcon Detached Signature"))))
-=======
                 Ok(Signature::FALCON512(
                     Falcon512Signature(near_falcon512::falcon512::DetachedSignature::from_bytes(signature_data).expect("Wrong Falcon Detached Signature"))
                 ))
->>>>>>> e6247560
             }
         }
     }
@@ -1215,15 +970,9 @@
                     .is_ok()
             }
             (Signature::FALCON512(signature), PublicKey::FALCON512(public_key)) => {
-<<<<<<< HEAD
-                match falcon512::PublicKey::from_bytes(&public_key.0) {
-                    Err(_) => false,
-                    Ok(public_key) => falcon512::verify_detached_signature(&signature.0, data, &public_key).is_ok(),
-=======
                 match near_falcon512::falcon512::PublicKey::from_bytes(&public_key.0) {
                     Err(_) => false,
                     Ok(public_key) => near_falcon512::falcon512_verify_detached_signature(&signature.0, data, &public_key).is_ok(),
->>>>>>> e6247560
                 }
             }
             _ => false,
@@ -1234,11 +983,7 @@
         match self {
             Signature::ED25519(_) => KeyType::ED25519,
             Signature::SECP256K1(_) => KeyType::SECP256K1,
-<<<<<<< HEAD
-            Signature::FALCON512(_) => KeyType::FALCON512
-=======
             Signature::FALCON512(_) => KeyType::FALCON512,
->>>>>>> e6247560
         }
     }
 }
@@ -1287,13 +1032,8 @@
                 Ok(Signature::SECP256K1(Secp256K1Signature(array)))
             }
             KeyType::FALCON512 => {
-<<<<<<< HEAD
-                let array: [u8; falcon512::signature_bytes()] = BorshDeserialize::deserialize(buf)?;
-                Ok(Signature::FALCON512(FALCON512Signature(falcon512::DetachedSignature::from_bytes(&array).expect("Falcon512 deserialize failed"))))
-=======
                 let array: [u8; near_falcon512::falcon512_signature_bytes()] = BorshDeserialize::deserialize(buf)?;
                 Ok(Signature::FALCON512(Falcon512Signature(near_falcon512::falcon512::DetachedSignature::from_bytes(&array).expect("Falcon512 deserialize failed"))))
->>>>>>> e6247560
             }
         }
     }
@@ -1306,13 +1046,9 @@
                 bs58::encode(&signature.to_bytes().to_vec()).into_string()
             }
             Signature::SECP256K1(signature) => bs58::encode(&signature.0[..]).into_string(),
-<<<<<<< HEAD
-            Signature::FALCON512(signature) => bs58::encode(&signature.0.as_bytes().to_vec()).into_string(),
-=======
             Signature::FALCON512(signature) => {
                 bs58::encode(&signature.0.as_bytes().to_vec()).into_string()
             },
->>>>>>> e6247560
         };
         write!(f, "{}", format!("{}:{}", self.key_type(), data))
     }
@@ -1372,19 +1108,6 @@
                 Ok(Signature::SECP256K1(Secp256K1Signature(array)))
             }
             KeyType::FALCON512 => {
-<<<<<<< HEAD
-                let mut array = [0; falcon512::signature_bytes()];
-                let length = bs58::decode(sig_data)
-                    .into(&mut array[..])
-                    .map_err(|err| Self::Err::InvalidData { error_message: err.to_string() })?;
-                if length != falcon512::signature_bytes() {
-                    return Err(Self::Err::InvalidLength {
-                        expected_length: falcon512::signature_bytes(),
-                        received_length: length,
-                    });
-                }
-                Ok(Signature::FALCON512(FALCON512Signature(falcon512::DetachedSignature::from_bytes(&array).expect("From String import Falcon failed"))))
-=======
                 let mut array = [0; near_falcon512::falcon512_signature_bytes()];
                 let length = bs58::decode(sig_data)
                     .into(&mut array[..])
@@ -1400,7 +1123,6 @@
                 Ok(Signature::FALCON512(
                     Falcon512Signature(sig)
                 ))
->>>>>>> e6247560
             }
         }
     }
